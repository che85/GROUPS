import os, sys
import unittest
import vtk, qt, ctk, slicer
from slicer.ScriptedLoadableModule import *
import logging
import csv
import platform
import time
import urllib
import shutil

#
# RigidAlignmentModule
#

class RigidAlignmentModule(ScriptedLoadableModule):
  """Uses ScriptedLoadableModule base class, available at:
  https://github.com/Slicer/Slicer/blob/master/Base/Python/slicer/ScriptedLoadableModule.py
  """

  def __init__(self, parent):
    ScriptedLoadableModule.__init__(self, parent)
    self.parent.title = "Rigid Alignment Module" 
    self.parent.categories = ["Groups"]
    self.parent.dependencies = []
    self.parent.contributors = ["Mahmoud Mostapha (UNC)"] 
    self.parent.helpText = """
    Rigid alignment of the landmarks on the unit sphere: the input models share the same unit sphere 
    and their landmarks are defined as spacial coordinates (x,y,z) of the input model. 
    """
    self.parent.acknowledgementText = """
      This work was supported by NIH NIBIB R01EB021391
      (Shape Analysis Toolbox for Medical Image Computing Projects).
    """

#
# RigidAlignmentModuleWidget
#

class RigidAlignmentModuleWidget(ScriptedLoadableModuleWidget):
  """Uses ScriptedLoadableModuleWidget base class, available at:
  https://github.com/Slicer/Slicer/blob/master/Base/Python/slicer/ScriptedLoadableModule.py
  """

  def setup(self):
    ScriptedLoadableModuleWidget.setup(self)
    #
    #  Interface
    #
    loader = qt.QUiLoader()
    self.moduleName = 'RigidAlignmentModule'
    scriptedModulesPath = eval('slicer.modules.%s.path' % self.moduleName.lower())
    scriptedModulesPath = os.path.dirname(scriptedModulesPath)
    path = os.path.join(scriptedModulesPath, 'Resources', 'UI', '%s.ui' % self.moduleName)
    qfile = qt.QFile(path)
    qfile.open(qt.QFile.ReadOnly)
    widget = loader.load(qfile, self.parent)
    self.layout = self.parent.layout()
    self.widget = widget
    self.layout.addWidget(widget)

    # Global variables of the Interface
    # Directories
    self.CollapsibleButton_Directories = self.getWidget('CollapsibleButton_Directories')
    self.RigidAlignmentInputModelsDirectory = self.getWidget('DirectoryButton_RigidAlignmentInputModelsDirectory')
    self.RigidAlignmentInputFiducialFilesDirectory = self.getWidget('DirectoryButton_RigidAlignmentInputFiducialFilesDirectory')
    self.RigidAlignmentCommonSphereDirectory = self.getWidget('DirectoryButton_RigidAlignmentCommonSphereDirectory')
    self.RigidAlignmentOutputSphericalModelsDirectory = self.getWidget('DirectoryButton_RigidAlignmentOutputSphericalModelsDirectory')
    self.RigidAlignmentOutputModelsDirectory = self.getWidget('DirectoryButton_RigidAlignmentOutputModelsDirectory')
    #   Apply CLIs
    self.ApplyButton = self.getWidget('pushButton_RigidAlignment')

    # Connections
    # Directories
    self.RigidAlignmentInputModelsDirectory.connect('directoryChanged(const QString &)', self.onSelect)
    self.RigidAlignmentInputFiducialFilesDirectory.connect('directoryChanged(const QString &)', self.onSelect)
    self.RigidAlignmentCommonSphereDirectory.connect('directoryChanged(const QString &)', self.onSelect)
    self.RigidAlignmentOutputSphericalModelsDirectory.connect('directoryChanged(const QString &)', self.onSelect)
    self.RigidAlignmentOutputModelsDirectory.connect('directoryChanged(const QString &)', self.onSelect)
    #   Apply CLIs
    self.ApplyButton.connect('clicked(bool)', self.onApplyButton)

    # Refresh Apply button state
    self.onSelect()

  def cleanup(self):
    pass

  # Functions to recover the widget in the .ui file
  def getWidget(self, objectName):
    return self.findWidget(self.widget, objectName)

  def findWidget(self, widget, objectName):
    if widget.objectName == objectName:
      return widget
    else:
      for w in widget.children():
        resulting_widget = self.findWidget(w, objectName)
        if resulting_widget:
          return resulting_widget
    return None
  #
  #   Directories
  #
  def onSelect(self):
    InputModelsDirectory = self.RigidAlignmentInputModelsDirectory.directory.encode('utf-8')
    self.InputModelsDirectory = InputModelsDirectory
    InputFiducialFilesDirectory = self.RigidAlignmentInputFiducialFilesDirectory.directory.encode('utf-8')
    self.InputFiducialFilesDirectory = InputFiducialFilesDirectory
    CommonSphereDirectory = self.RigidAlignmentCommonSphereDirectory.directory.encode('utf-8')
    self.CommonSphereDirectory = CommonSphereDirectory
    OutputSphericalModelsDirectory = self.RigidAlignmentOutputSphericalModelsDirectory.directory.encode('utf-8')
    self.OutputSphericalModelsDirectory = OutputSphericalModelsDirectory
    OutputModelsDirectory = self.RigidAlignmentOutputModelsDirectory.directory.encode('utf-8')
    self.OutputModelsDirectory = OutputModelsDirectory
    # Check if each directory has been choosen
    self.ApplyButton.enabled = self.InputModelsDirectory != "." and self.InputFiducialFilesDirectory != "." and self.CommonSphereDirectory!= "." and self.OutputSphericalModelsDirectory != "." and self.OutputModelsDirectory != "."

  def onApplyButton(self):
    logic = RigidAlignmentModuleLogic()
    endRigidAlignment = logic.runRigidAlignment(modelsDir=self.InputModelsDirectory, fiducialDir=self.InputFiducialFilesDirectory, sphereDir=self.CommonSphereDirectory, outputsphereDir=self.OutputSphericalModelsDirectory, outputsurfaceDir=self.OutputModelsDirectory)
    ## RigidAlignment didn't run because of invalid inputs
    if not endRigidAlignment:
        self.errorLabel.show()

#
# RigidAlignmentModuleLogic
#

class RigidAlignmentModuleLogic(ScriptedLoadableModuleLogic):
  """This class should implement all the actual
  computation done by your module.  The interface
  should be such that other python code can import
  this class and make use of the functionality without
  requiring an instance of the Widget.
  Uses ScriptedLoadableModuleLogic base class, available at:
  https://github.com/Slicer/Slicer/blob/master/Base/Python/slicer/ScriptedLoadableModule.py
  """

  def runRigidAlignment(self, modelsDir, fiducialDir, sphereDir, outputsphereDir, outputsurfaceDir):
      
      # ------------------------------------ # 
      # ---------- RigidAlignment ---------- # 
      # ------------------------------------ # 

      print "--- function runRigidAlignment() ---"
      """
      Calling RigidAlignment CLI
          Arguments:
           --mesh [<std::string> input models directory]
           --landmark [<std::string> input fiducial files directory]
           --sphere [<std::string> common unit sphere]
           --output [<std::string> output sphers directory] 
      """
      print "--- Inspecting Input Data---"
      # List all the vtk files in the modelsDir
      listMesh = os.listdir(modelsDir)
      if listMesh.count(".DS_Store"):
        listMesh.remove(".DS_Store")

      # Creation of a file name for the common unit sphere
      listUnitSphere = os.listdir(sphereDir)
      if listUnitSphere.count(".DS_Store"):
        listUnitSphere.remove(".DS_Store")
      #UnitSphere = os.path.join(sphereDir, listUnitSphere[0])
      UnitSphere = sphereDir + '/' + listUnitSphere[0]
      
      print "--- Rigid Alignment Running ---"
      # Creation of the parameters of Rigid Alignment
      RigidAlignment_parameters = {}
      RigidAlignment_parameters["mesh"]       = modelsDir
      RigidAlignment_parameters["landmark"]   = fiducialDir
      RigidAlignment_parameters["sphere"]     = UnitSphere
      RigidAlignment_parameters["output"]     = outputsphereDir
      RA = slicer.modules.rigidalignment
      # Launch Rigid Alignment
      slicer.cli.run(RA, None, RigidAlignment_parameters, wait_for_completion=True)
      print "--- Rigid Alignment Done ---"

      # ------------------------------------ # 
      # ------------ SurfRemesh ------------ # 
      # ------------------------------------ # 
      print "--- function runSurfRemesh() ---"
      """
      Calling SurfRemesh CLI
          Arguments:
           --tempModel [<std::string> input sphere]
           --input [<std::string> input surface]
           --ref [<std::string> common unit sphere]
           --output [<std::string> output surface] 
      """
     
      listSphere = os.listdir(outputsphereDir)
      if listSphere.count(".DS_Store"):
        listSphere.remove(".DS_Store")

      outputMeshes = []

      for i in range(0,len(listMesh)):
        #Mesh = os.path.join( modelsDir, listMesh[i])
        Mesh = modelsDir + '/' + listMesh[i]
        #Sphere = os.path.join(outputsphereDir, listSphere[i])
        Sphere = outputsphereDir + '/' + listSphere[i]
        #Mesh = os.path.join(outputsurfaceDir, listSphere[i].split("_rotSphere.vtk",1)[0] + '_aligned.vtk')
        OutputMesh = outputsurfaceDir + '/' + listSphere[i].split("_rotSphere.vtk",1)[0] + '_aligned.vtk'
        # Creation of the parameters of SurfRemesh
        SurfRemesh_parameters = {}
        SurfRemesh_parameters["temp"]       = Sphere
        SurfRemesh_parameters["input"]      = Mesh
        SurfRemesh_parameters["ref"]        = UnitSphere
        SurfRemesh_parameters["output"]     = OutputMesh
        SR = slicer.modules.sremesh
        # Launch SurfRemesh
        slicer.cli.run(SR, None, SurfRemesh_parameters, wait_for_completion=True)
        print "--- Surface " + str(i) + " Remesh Done ---"
        # ------------------------------------ # 
        # ------------ Color Maps ------------ # 
        # ------- and encode landmarks ------- #
        # ------------------------------------ # 
        reader_in = vtk.vtkPolyDataReader()
        reader_in.SetFileName(str(Mesh))
        reader_in.Update()
        init_mesh = reader_in.GetOutput()
        phiArray = init_mesh.GetPointData().GetScalars("_paraPhi")

        reader_out = vtk.vtkPolyDataReader()
        reader_out.SetFileName(str(OutputMesh))
        reader_out.Update()
        new_mesh = reader_out.GetOutput()
        new_mesh.GetPointData().SetActiveScalars("_paraPhi")
        new_mesh.GetPointData().SetScalars(phiArray)
        new_mesh.Modified()
<<<<<<< HEAD

        # encode landmarks
        Fiducial = fiducialDir + '/' + listMesh[i].split("_pp_surf_SPHARM",1)[0] + "_fid.fcsv"
        fid = open(Fiducial)
        lines = fid.readlines()
        pts = []
        for line in lines:
          if line[0] != '#':
            s = line.split(',')
            pt = [ float(s[1]), float(s[2]), float(s[3])]
            pts.append(pt)

        loc = vtk.vtkKdTreePointLocator()
        loc.SetDataSet(new_mesh)
        loc.BuildLocator()

        ptArray = vtk.vtkDoubleArray()
        ptArray.SetNumberOfComponents(1)
        ptArray.SetNumberOfValues(new_mesh.GetNumberOfPoints())
        ptArray.SetName('Landmarks')
        for i in range(0,ptArray.GetNumberOfValues()):
          ptArray.SetValue(i,0.0)
        
        for pt in pts:
          ind = loc.FindClosestPoint(pt)
          ptArray.SetValue(ind,ind)
        
        new_mesh.GetPointData().AddArray(ptArray)
        # write circle out
=======
        # write results
>>>>>>> abad30b9
        polyDataWriter = vtk.vtkPolyDataWriter()
        polyDataWriter.SetInputData(new_mesh)
        polyDataWriter.SetFileName(str(OutputMesh))
        polyDataWriter.Write()

        outputMeshes.append((new_mesh, str(OutputMesh)))
      print "--- Surf Remesh Done ---"

      print "--- Inspecting Results ---"
      # Load vtk files in ShapePopulationViewer
      slicer.modules.shapepopulationviewer.widgetRepresentation().deleteAll()
      for mesh in outputMeshes:
        polydata, modelName = mesh
        slicer.modules.shapepopulationviewer.widgetRepresentation().loadModel(mesh, modelName)

      slicer.util.selectModule(slicer.modules.shapepopulationviewer)<|MERGE_RESOLUTION|>--- conflicted
+++ resolved
@@ -230,7 +230,6 @@
         new_mesh.GetPointData().SetActiveScalars("_paraPhi")
         new_mesh.GetPointData().SetScalars(phiArray)
         new_mesh.Modified()
-<<<<<<< HEAD
 
         # encode landmarks
         Fiducial = fiducialDir + '/' + listMesh[i].split("_pp_surf_SPHARM",1)[0] + "_fid.fcsv"
@@ -259,10 +258,8 @@
           ptArray.SetValue(ind,ind)
         
         new_mesh.GetPointData().AddArray(ptArray)
-        # write circle out
-=======
+
         # write results
->>>>>>> abad30b9
         polyDataWriter = vtk.vtkPolyDataWriter()
         polyDataWriter.SetInputData(new_mesh)
         polyDataWriter.SetFileName(str(OutputMesh))
